#!/usr/bin/env python3
# -*- coding: utf-8 -*-


import numpy as np
import json
import logging
import os.path
# 首映 bokeh 画图。
from bokeh import events
from bokeh.io import curdoc
from bokeh.transform import factor_cmap
from bokeh.plotting import figure
from bokeh.embed import components
from bokeh.palettes import Spectral11
from bokeh.layouts import column, row, layout
from bokeh.models import ColumnDataSource, HoverTool, CheckboxGroup, LabelSet, Button, CustomJS, \
    CDSView, BooleanFilter, TabPanel, Tabs, Div, Styles, CrosshairTool, Span, BoxSelectTool, WheelZoomTool, PanTool, \
<<<<<<< HEAD
    BoxZoomTool, ZoomInTool, ZoomOutTool, RedoTool, ResetTool, SaveTool, UndoTool, Range1d, NumeralTickFormatter
=======
    BoxZoomTool, ZoomInTool, ZoomOutTool, RedoTool, ResetTool, SaveTool, UndoTool, Text
>>>>>>> 20b14234
import instock.core.tablestructure as tbs
import instock.core.indicator.calculate_indicator as idr
import instock.core.pattern.pattern_recognitions as kpr
import instock.core.kline.indicator_web_dic as iwd

__author__ = 'myh '
__date__ = '2023/4/6 '


<<<<<<< HEAD
def get_plot_kline(code, stock, date, name):
    try:
        threshold = 360
        data = idr.get_indicators(stock, date, threshold=threshold)
        if data is None:
            return None
            
        # 打印原始值
        print("Original volume:", data['volume'].iloc[0])
        
        # 在最开始就转换金额为亿单位，成交量为万手单位
        data['amount'] = (data['amount'] / 100000000).round(2)  # 转换为亿元单位
        data['volume'] = (data['volume'] / 10000).round(2)  # 从手转换为万手
        data['vol_5'] = (data['vol_5'] / 10000).round(2)  # 从手转换为万手
        data['vol_10'] = (data['vol_10'] / 10000).round(2)  # 从手转换为万手
        
        # 打印转换后的值
        print("Converted volume:", data['volume'].iloc[0])
        
=======
def get_plot_kline(code, stock, date, stock_name):
    plot_list = []
    try:

        data = idr.get_indicators(stock, date, threshold=360)
        if data is None:
            return None

        threshold = 120
>>>>>>> 20b14234
        stock_column = tbs.STOCK_KLINE_PATTERN_DATA['columns']
        data = kpr.get_pattern_recognitions(data, stock_column, threshold=threshold)
        if data is None:
            return None

<<<<<<< HEAD
        length = len(data.index)
        data['index'] = list(np.arange(length))

        # 添加颜色列到数据源
        data['color'] = ['red' if o > c else 'green' for o, c in zip(data['open'], data['close'])]
        source = ColumnDataSource(data)
=======
        cyq_days = 210
        cyq_stock = stock.tail(n=threshold + cyq_days).copy()
>>>>>>> 20b14234

        min_price = data['low'].min()*0.98
        max_price = data['high'].max()*1.02
        k_length = len(data.index)
        data['index'] = list(np.arange(k_length))
        data['is_red'] = data.apply(lambda row: "1" if row['close'] > row['open'] else "0", axis=1)

        # 颜色，红盘或绿盘
        c_cmap = factor_cmap("is_red", ["red", "green"], ["1", "0"])
        # K线图数据源
        source = ColumnDataSource(data)
        # 工具条
        tools = pan, box_select, box_zoom, wheel_zoom, zoom_in, zoom_out, undo, redo, reset, save = \
            PanTool(description="平移"), BoxSelectTool(description="方框选取"), BoxZoomTool(description="方框缩放"), \
                WheelZoomTool(description="滚轮缩放"), ZoomInTool(description="放大"), ZoomOutTool(description="缩小"), \
                UndoTool(description="撤销"), RedoTool(description="重做"), ResetTool(description="重置"), \
                SaveTool(description="保存", filename=f"InStock_{code}({date})")
<<<<<<< HEAD
        # 悬停
        tooltips = [('日期', '@date'), ('开盘', '@open'),
                    ('最高', '@high'), ('最低', '@low'),
                    ('收盘', '@close'), ('涨跌', '@quote_change%'),
                    ('金额', '@{amount}{0.00}亿'), 
                    ('成交量', '@{volume}{0.00}万手'), 
                    ('换手', '@turnover%')]
=======
>>>>>>> 20b14234

        # K线图
        p_kline = figure(width=1000, height=300, x_range=(0, k_length + 1), y_range=(min_price, max_price), min_border_left=80,
                         tools=tools, toolbar_location='above')
        # 均线
        sam_labels = ("close", "ma10", "ma20", "ma50", "ma200")
        for name, color in zip(sam_labels, Spectral11):
            p_kline.line(x='index', y=name, source=source, legend_label=tbs.get_field_cn(name, tbs.STOCK_STATS_DATA),
                         color=color, line_width=1.5, alpha=0.8)
        p_kline.legend.location = "top_left"
        p_kline.legend.click_policy = "hide"

        # 股价柱
        c_segment =p_kline.segment(x0='index', y0='high', x1='index', y1='low', color=c_cmap, source=source)
        p_kline.vbar('index', 0.5, 'open', 'close', fill_color=c_cmap, line_color=c_cmap, source=source,
                     hover_fill_alpha=0.5)

        # 悬停
        tooltips = [('日期', '@date'), ('开盘', '@open'),
                    ('最高', '@high'), ('最低', '@low'),
                    ('收盘', '@close'), ('涨跌', '@quote_change%'),
                    ('金额', '@amount{¥0}'), ('换手', '@turnover%')]

        hover = HoverTool(tooltips=tooltips, description="悬停", renderers=[c_segment])

        # 十字瞄准线
        crosshair = CrosshairTool(overlay=[Span(dimension="width", line_dash="dashed", line_width=2),
                                           Span(dimension="height", line_dash="dotted", line_width=2)],
                                  description="十字瞄准线")
        # 筹码分布
        div_cyq = Div()
        p_cyq = figure(width=160, height=p_kline.height, y_range=p_kline.y_range, min_border_left=0,
                       toolbar_location=None, y_axis_location="right")
        p_cyq.xgrid.grid_line_color = None
        p_cyq.xaxis.visible = False
        cyq_avgcost_line = p_cyq.line(x="x", y="y", color="red", line_width=2, line_dash="dotted")
        cyq_avgcost_text = p_cyq.add_glyph(ColumnDataSource(dict(x=[], y=[], text=[])),glyph = Text(x="x", y="y", text="text",text_align="center"))
        cyq_down_varea = p_cyq.varea(x="x", y1="y1", y2=0, fill_alpha=0.3, fill_color="red")
        cyq_up_varea = p_cyq.varea(x="x", y1="y1", y2=0, fill_alpha=0.3, fill_color="blue")
        json_str_stock = cyq_stock.to_json(orient="records")
        js_array_str_stock = json.dumps(json.loads(json_str_stock), indent=2)
        cqy_callback =  CustomJS.from_file(os.path.join(os.path.dirname(__file__), "cyq.js"), isinit=False, div_cyq=div_cyq, cyq_avgcost_line=cyq_avgcost_line.data_source, cyq_avgcost_text=cyq_avgcost_text.data_source, cyq_down_varea=cyq_down_varea.data_source, cyq_up_varea=cyq_up_varea.data_source, kline_data=js_array_str_stock, k_range=k_length, cyq_days=cyq_days)
        cqy_hover = HoverTool(tooltips=None, callback=cqy_callback, renderers=[c_segment])
        cqy_callback_isinit =  CustomJS.from_file(os.path.join(os.path.dirname(__file__), "cyq.js"), isinit=True, div_cyq=div_cyq, cyq_avgcost_line=cyq_avgcost_line.data_source, cyq_avgcost_text=cyq_avgcost_text.data_source, cyq_down_varea=cyq_down_varea.data_source, cyq_up_varea=cyq_up_varea.data_source, kline_data=js_array_str_stock, k_range=k_length, cyq_days=cyq_days)
        curdoc().on_event(events.DocumentReady, cqy_callback_isinit)

        # K线图添加工具
        p_kline.add_tools(hover, cqy_hover, crosshair)

        # 修改形态标注的显示
        pattern_is_show = True
        checkboxes_args = {}
        checkboxes_code = """let acts = cb_obj.active;"""
        pattern_labels = []
        i = 0
        y_offset = 5  # 基础偏移量
        
        for k in stock_column:
            label_cn = stock_column[k]['cn']
            # 处理上方标注
            label_mask_u = (data[k] > 0)
            label_data_u = data.loc[label_mask_u].copy()
            isHas = False
            if len(label_data_u.index) > 0:
                # 计算每个标注的垂直位置
                label_data_u.loc[:, 'y_offset'] = y_offset + (i * 15)  # 每个形态增加15个单位的偏移
                label_data_u.loc[:, 'label_cn'] = label_cn
                label_source_u = ColumnDataSource(label_data_u)
                locals()[f'pattern_labels_u_{str(i)}'] = LabelSet(
                    x='index', 
                    y='high',
                    y_offset='y_offset',  # 使用动态计算的偏移量
                    text="label_cn",
                    source=label_source_u,
                    x_offset=7,
                    angle=90,
                    angle_units='deg',
                    text_color='red',
                    text_font_style='bold',
                    text_font_size="9pt",
                    visible=pattern_is_show
                )
                p_kline.add_layout(locals()[f'pattern_labels_u_{str(i)}'])
                checkboxes_args[f'lsu{str(i)}'] = locals()[f'pattern_labels_u_{str(i)}']
                checkboxes_code = f"{checkboxes_code}lsu{i}.visible = acts.includes({i});"
                pattern_labels.append(label_cn)
                isHas = True

            # 处理下方标注，类似地添加偏移
            label_mask_d = (data[k] < 0)
            label_data_d = data.loc[label_mask_d].copy()
            if len(label_data_d.index) > 0:
                label_data_d.loc[:, 'y_offset'] = -(y_offset + (i * 15))  # 下方标注使用负偏移
                label_data_d.loc[:, 'label_cn'] = label_cn
                label_source_d = ColumnDataSource(label_data_d)
                locals()[f'pattern_labels_d_{str(i)}'] = LabelSet(
                    x='index',
                    y='low',
                    y_offset='y_offset',  # 使用动态计算的偏移量
                    text='label_cn',
                    source=label_source_d,
                    x_offset=-7,
                    angle=270,
                    angle_units='deg',
                    text_color='green',
                    text_font_style='bold',
                    text_font_size="9pt",
                    visible=pattern_is_show
                )
                p_kline.add_layout(locals()[f'pattern_labels_d_{str(i)}'])
                checkboxes_args[f'lsd{str(i)}'] = locals()[f'pattern_labels_d_{str(i)}']
                checkboxes_code = f"{checkboxes_code}lsd{i}.visible = acts.includes({i});"
                if not isHas:
                    pattern_labels.append(label_cn)
                    isHas = True
            if isHas:
                i += 1
        p_kline.xaxis.visible = False
        p_kline.min_border_bottom = 0

        # 交易量柱
        p_volume = figure(width=p_kline.width, height=120, x_range=p_kline.x_range,
                          min_border_left=p_kline.min_border_left, tools=tools, toolbar_location=None)
        
        # 格式化y轴数字显示，添加万单位
        p_volume.yaxis.formatter = NumeralTickFormatter(format="0.00")  # 显示2位小数
        p_volume.yaxis.axis_label = "成交量(万手)"  # 添加单位说明
        
        vol_labels = ("vol_5", "vol_10")
        for name, color in zip(vol_labels, Spectral11):
            p_volume.line(x=data['index'], y=data[name], legend_label=name, color=color, line_width=1.5, alpha=0.8)
        p_volume.legend.location = "top_left"
        p_volume.legend.click_policy = "hide"
        p_volume.vbar('index', 0.5, 0, 'volume', color=c_cmap, source=source)
        p_volume.add_tools(crosshair)
        p_volume.xaxis.major_label_overrides = {i: date for i, date in enumerate(data['date'])}
        # p_volume.xaxis.major_label_orientation = pi / 4

        # 形态复选框
        pattern_checkboxes = CheckboxGroup(labels=pattern_labels,
                                           active=list(range(len(pattern_labels))) if pattern_is_show else [])
        # pattern_checkboxes.inline = True
        pattern_checkboxes.height = p_kline.height + p_volume.height
        if checkboxes_args:
            pattern_checkboxes.js_on_change('active', CustomJS(args=checkboxes_args, code=checkboxes_code))
        ck = column(row(pattern_checkboxes))

        # 按钮
        select_all = Button(label="全选")
        select_none = Button(label='全弃')
        select_all.js_on_event("button_click", CustomJS(args={'pcs': pattern_checkboxes, 'pls': pattern_labels},
                                                        code="pcs.active = Array.from(pls, (x, i) => i);"))
        select_none.js_on_event("button_click", CustomJS(args={'pcs': pattern_checkboxes},
                                                         code="pcs.active = [];"))

        # 指标
        tabs = []
        for conf in iwd.indicators_dic:
            p_indicator = figure(width=p_kline.width, height=150, x_range=p_kline.x_range,
                                 min_border_left=p_kline.min_border_left, tools=tools, toolbar_location=None)
            for name, color in zip(conf["dic"], Spectral11):
                if name == 'macdh' or name == 'ppoh':
                    up = [True if val > 0 else False for val in source.data[name]]
                    down = [True if val < 0 else False for val in source.data[name]]
                    view_upper = CDSView(filter=BooleanFilter(up))
                    view_lower = CDSView(filter=BooleanFilter(down))
                    p_indicator.vbar('index', 0.1, 0, name, legend_label=tbs.get_field_cn(name, tbs.STOCK_STATS_DATA),
                                     color='green', source=source, view=view_lower)
                    p_indicator.vbar('index', 0.1, name, 0, legend_label=tbs.get_field_cn(name, tbs.STOCK_STATS_DATA),
                                     color='red', source=source, view=view_upper)
                else:
                    p_indicator.line(x='index', y=name, legend_label=tbs.get_field_cn(name, tbs.STOCK_STATS_DATA),
                                     color=color, source=source, line_width=1.5, alpha=0.8)
            p_indicator.legend.location = "top_left"
            p_indicator.legend.click_policy = "hide"
            p_indicator.add_tools(crosshair)
            p_indicator.xaxis.visible = False
            p_indicator.min_border_bottom = 0
            div_indicator = Div(text=f"""★★★★★指标详细解读：{conf["desc"]}""", width=p_kline.width)
            tabs.append(TabPanel(child=column(p_indicator, row(div_indicator)), title=conf["title"]))
        tabs_indicators = Tabs(tabs=tabs, tabs_location='below', width=p_kline.width, stylesheets=[
            {'.bk-tab': Styles(padding='1px 1.4px', font_size='xx-small'),
             '.bk-tab.bk-active': Styles(background_color='yellow', color='red')}])

        # 关注
        if code.startswith(('1', '5')):
            div_attention = Div()
        else:
            import instock.lib.database as mdb
            table_name = tbs.TABLE_CN_STOCK_ATTENTION['name']
            _sql = f"SELECT EXISTS(SELECT 1 FROM `{table_name}` WHERE `code` = '{code}')"
            try:
                rc = mdb.executeSqlCount(_sql)
            except Exception as e:
                rc = 0
            if rc == 0:
                cvalue = "0"
                cname = "关注"
            else:
                cvalue = "1"
                cname = "取关"
            div_attention = Div(
                text=f"""<button id="attentionId" value="{cvalue}" onclick="attention('{code}',this);return false;">{cname}</button>""",
                width=47)

        # 东方财富股票页面
        if code.startswith("6"):
            code_name = f"SH{code}"
        else:
            code_name = f"SZ{code}"
        div_dfcf_hq = Div(
            text=f"""<a href="https://quote.eastmoney.com/{code_name}.html" target="_blank">{code}{name}行情</a>""",
            width=150)
        if code.startswith(('1', '5')):
            div_dfcf_zl = Div()
        else:
            div_dfcf_zl = Div(
                text=f"""<a href="https://emweb.eastmoney.com/PC_HSF10/OperationsRequired/Index?code={code_name}" target="_blank">资料</a>""",
                width=40)
        div_dfcf_pr = Div(
            text=f"""<a href="https://www.ljjyy.com/archives/2023/04/100718.html" target="_blank">形态</a>""",
            width=40)

        # 组合图
        layouts = layout(row(
            column(
                row(children=[div_attention, div_dfcf_hq, div_dfcf_zl, div_dfcf_pr, select_all, select_none],align='end'),
                row(children=[p_kline, p_cyq]),
                row(children=[column(p_volume, tabs_indicators),div_cyq])),
                ck))
        script, div = components(layouts)

        # 创建图表
        p = figure(
            width=1000,
            height=700,
            tools=[PanTool(), WheelZoomTool(), BoxZoomTool(), ResetTool()],
            x_range=Range1d(0, len(data)),
            y_range=Range1d(min(data['low']), max(data['high']))
        )
        
        # 使用数据源中的颜色列
        p.segment('index', 'high', 'index', 'low', source=source)
        p.vbar('index', 0.5, 'open', 'close', source=source,
               fill_color='color', line_color='color')
               
        # 添加均线
        p.line('index', 'ma5', source=source, color='blue', legend_label='MA5')
        p.line('index', 'ma10', source=source, color='yellow', legend_label='MA10')
        p.line('index', 'ma20', source=source, color='purple', legend_label='MA20')
        
        return {"script": script, "div": div}
        
    except Exception as e:
        logging.error(f"visualization.get_plot_kline处理异常：{e}")
        return None<|MERGE_RESOLUTION|>--- conflicted
+++ resolved
@@ -16,11 +16,7 @@
 from bokeh.layouts import column, row, layout
 from bokeh.models import ColumnDataSource, HoverTool, CheckboxGroup, LabelSet, Button, CustomJS, \
     CDSView, BooleanFilter, TabPanel, Tabs, Div, Styles, CrosshairTool, Span, BoxSelectTool, WheelZoomTool, PanTool, \
-<<<<<<< HEAD
-    BoxZoomTool, ZoomInTool, ZoomOutTool, RedoTool, ResetTool, SaveTool, UndoTool, Range1d, NumeralTickFormatter
-=======
     BoxZoomTool, ZoomInTool, ZoomOutTool, RedoTool, ResetTool, SaveTool, UndoTool, Text
->>>>>>> 20b14234
 import instock.core.tablestructure as tbs
 import instock.core.indicator.calculate_indicator as idr
 import instock.core.pattern.pattern_recognitions as kpr
@@ -30,27 +26,6 @@
 __date__ = '2023/4/6 '
 
 
-<<<<<<< HEAD
-def get_plot_kline(code, stock, date, name):
-    try:
-        threshold = 360
-        data = idr.get_indicators(stock, date, threshold=threshold)
-        if data is None:
-            return None
-            
-        # 打印原始值
-        print("Original volume:", data['volume'].iloc[0])
-        
-        # 在最开始就转换金额为亿单位，成交量为万手单位
-        data['amount'] = (data['amount'] / 100000000).round(2)  # 转换为亿元单位
-        data['volume'] = (data['volume'] / 10000).round(2)  # 从手转换为万手
-        data['vol_5'] = (data['vol_5'] / 10000).round(2)  # 从手转换为万手
-        data['vol_10'] = (data['vol_10'] / 10000).round(2)  # 从手转换为万手
-        
-        # 打印转换后的值
-        print("Converted volume:", data['volume'].iloc[0])
-        
-=======
 def get_plot_kline(code, stock, date, stock_name):
     plot_list = []
     try:
@@ -60,23 +35,13 @@
             return None
 
         threshold = 120
->>>>>>> 20b14234
         stock_column = tbs.STOCK_KLINE_PATTERN_DATA['columns']
         data = kpr.get_pattern_recognitions(data, stock_column, threshold=threshold)
         if data is None:
             return None
 
-<<<<<<< HEAD
-        length = len(data.index)
-        data['index'] = list(np.arange(length))
-
-        # 添加颜色列到数据源
-        data['color'] = ['red' if o > c else 'green' for o, c in zip(data['open'], data['close'])]
-        source = ColumnDataSource(data)
-=======
         cyq_days = 210
         cyq_stock = stock.tail(n=threshold + cyq_days).copy()
->>>>>>> 20b14234
 
         min_price = data['low'].min()*0.98
         max_price = data['high'].max()*1.02
@@ -94,16 +59,6 @@
                 WheelZoomTool(description="滚轮缩放"), ZoomInTool(description="放大"), ZoomOutTool(description="缩小"), \
                 UndoTool(description="撤销"), RedoTool(description="重做"), ResetTool(description="重置"), \
                 SaveTool(description="保存", filename=f"InStock_{code}({date})")
-<<<<<<< HEAD
-        # 悬停
-        tooltips = [('日期', '@date'), ('开盘', '@open'),
-                    ('最高', '@high'), ('最低', '@low'),
-                    ('收盘', '@close'), ('涨跌', '@quote_change%'),
-                    ('金额', '@{amount}{0.00}亿'), 
-                    ('成交量', '@{volume}{0.00}万手'), 
-                    ('换手', '@turnover%')]
-=======
->>>>>>> 20b14234
 
         # K线图
         p_kline = figure(width=1000, height=300, x_range=(0, k_length + 1), y_range=(min_price, max_price), min_border_left=80,
@@ -153,66 +108,42 @@
         # K线图添加工具
         p_kline.add_tools(hover, cqy_hover, crosshair)
 
-        # 修改形态标注的显示
-        pattern_is_show = True
+        # 形态信息
+        pattern_is_show = True  # 形态缺省是否显示
         checkboxes_args = {}
         checkboxes_code = """let acts = cb_obj.active;"""
         pattern_labels = []
         i = 0
-        y_offset = 5  # 基础偏移量
-        
         for k in stock_column:
             label_cn = stock_column[k]['cn']
-            # 处理上方标注
             label_mask_u = (data[k] > 0)
             label_data_u = data.loc[label_mask_u].copy()
             isHas = False
             if len(label_data_u.index) > 0:
-                # 计算每个标注的垂直位置
-                label_data_u.loc[:, 'y_offset'] = y_offset + (i * 15)  # 每个形态增加15个单位的偏移
                 label_data_u.loc[:, 'label_cn'] = label_cn
                 label_source_u = ColumnDataSource(label_data_u)
-                locals()[f'pattern_labels_u_{str(i)}'] = LabelSet(
-                    x='index', 
-                    y='high',
-                    y_offset='y_offset',  # 使用动态计算的偏移量
-                    text="label_cn",
-                    source=label_source_u,
-                    x_offset=7,
-                    angle=90,
-                    angle_units='deg',
-                    text_color='red',
-                    text_font_style='bold',
-                    text_font_size="9pt",
-                    visible=pattern_is_show
-                )
+                locals()[f'pattern_labels_u_{str(i)}'] = LabelSet(x='index', y='high', text="label_cn",
+                                                                  source=label_source_u, x_offset=7, y_offset=5,
+                                                                  angle=90, angle_units='deg', text_color='red',
+                                                                  text_font_style='bold', text_font_size="9pt",
+                                                                  visible=pattern_is_show)
                 p_kline.add_layout(locals()[f'pattern_labels_u_{str(i)}'])
                 checkboxes_args[f'lsu{str(i)}'] = locals()[f'pattern_labels_u_{str(i)}']
                 checkboxes_code = f"{checkboxes_code}lsu{i}.visible = acts.includes({i});"
                 pattern_labels.append(label_cn)
                 isHas = True
 
-            # 处理下方标注，类似地添加偏移
             label_mask_d = (data[k] < 0)
             label_data_d = data.loc[label_mask_d].copy()
             if len(label_data_d.index) > 0:
-                label_data_d.loc[:, 'y_offset'] = -(y_offset + (i * 15))  # 下方标注使用负偏移
                 label_data_d.loc[:, 'label_cn'] = label_cn
                 label_source_d = ColumnDataSource(label_data_d)
-                locals()[f'pattern_labels_d_{str(i)}'] = LabelSet(
-                    x='index',
-                    y='low',
-                    y_offset='y_offset',  # 使用动态计算的偏移量
-                    text='label_cn',
-                    source=label_source_d,
-                    x_offset=-7,
-                    angle=270,
-                    angle_units='deg',
-                    text_color='green',
-                    text_font_style='bold',
-                    text_font_size="9pt",
-                    visible=pattern_is_show
-                )
+                locals()[f'pattern_labels_d_{str(i)}'] = LabelSet(x='index', y='low', text='label_cn',
+                                                                  source=label_source_d, x_offset=-7, y_offset=-5,
+                                                                  angle=270, angle_units='deg',
+                                                                  text_color='green',
+                                                                  text_font_style='bold', text_font_size="9pt",
+                                                                  visible=pattern_is_show)
                 p_kline.add_layout(locals()[f'pattern_labels_d_{str(i)}'])
                 checkboxes_args[f'lsd{str(i)}'] = locals()[f'pattern_labels_d_{str(i)}']
                 checkboxes_code = f"{checkboxes_code}lsd{i}.visible = acts.includes({i});"
@@ -227,11 +158,6 @@
         # 交易量柱
         p_volume = figure(width=p_kline.width, height=120, x_range=p_kline.x_range,
                           min_border_left=p_kline.min_border_left, tools=tools, toolbar_location=None)
-        
-        # 格式化y轴数字显示，添加万单位
-        p_volume.yaxis.formatter = NumeralTickFormatter(format="0.00")  # 显示2位小数
-        p_volume.yaxis.axis_label = "成交量(万手)"  # 添加单位说明
-        
         vol_labels = ("vol_5", "vol_10")
         for name, color in zip(vol_labels, Spectral11):
             p_volume.line(x=data['index'], y=data[name], legend_label=name, color=color, line_width=1.5, alpha=0.8)
@@ -315,7 +241,7 @@
         else:
             code_name = f"SZ{code}"
         div_dfcf_hq = Div(
-            text=f"""<a href="https://quote.eastmoney.com/{code_name}.html" target="_blank">{code}{name}行情</a>""",
+            text=f"""<a href="https://quote.eastmoney.com/{code_name}.html" target="_blank">{code}{stock_name}行情</a>""",
             width=150)
         if code.startswith(('1', '5')):
             div_dfcf_zl = Div()
@@ -336,27 +262,7 @@
                 ck))
         script, div = components(layouts)
 
-        # 创建图表
-        p = figure(
-            width=1000,
-            height=700,
-            tools=[PanTool(), WheelZoomTool(), BoxZoomTool(), ResetTool()],
-            x_range=Range1d(0, len(data)),
-            y_range=Range1d(min(data['low']), max(data['high']))
-        )
-        
-        # 使用数据源中的颜色列
-        p.segment('index', 'high', 'index', 'low', source=source)
-        p.vbar('index', 0.5, 'open', 'close', source=source,
-               fill_color='color', line_color='color')
-               
-        # 添加均线
-        p.line('index', 'ma5', source=source, color='blue', legend_label='MA5')
-        p.line('index', 'ma10', source=source, color='yellow', legend_label='MA10')
-        p.line('index', 'ma20', source=source, color='purple', legend_label='MA20')
-        
         return {"script": script, "div": div}
-        
     except Exception as e:
         logging.error(f"visualization.get_plot_kline处理异常：{e}")
-        return None+    return None