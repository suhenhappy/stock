#!/usr/bin/env python
# -*- coding:utf-8 -*-
"""
Date: 2022/6/19 15:26
Desc: 东方财富网-行情首页-沪深京 A 股
"""
import requests
import pandas as pd
import math
from functools import lru_cache


def stock_zh_a_spot_em() -> pd.DataFrame:
    """
    东方财富网-沪深京 A 股-实时行情
    https://quote.eastmoney.com/center/gridlist.html#hs_a_board
    :return: 实时行情
    :rtype: pandas.DataFrame
    """
    url = "http://82.push2.eastmoney.com/api/qt/clist/get"
    page_size = 50
    page_current = 1
    params = {
        "pn": page_current,
        "pz": page_size,
        "po": "1",
        "np": "1",
        "ut": "bd1d9ddb04089700cf9c27f6f7426281",
        "fltt": "2",
        "invt": "2",
        "fid": "f12",
        "fs": "m:0 t:6,m:0 t:80,m:1 t:2,m:1 t:23,m:0 t:81 s:2048",
        "fields": "f2,f3,f4,f5,f6,f7,f8,f9,f10,f11,f12,f14,f15,f16,f17,f18,f20,f21,f22,f23,f24,f25,f26,f37,f38,f39,f40,f41,f45,f46,f48,f49,f57,f61,f100,f112,f113,f114,f115,f221",
        "_": "1623833739532",
    }
    r = requests.get(url, params=params)
    data_json = r.json()
    data = data_json["data"]["diff"]
    if not data:
        return pd.DataFrame()

    data_count = data_json["data"]["total"]
    page_count = math.ceil(data_count/page_size)
    while page_count > 1:
        page_current = page_current + 1
        params["pn"] = page_current
        r = requests.get(url, params=params)
        data_json = r.json()
        _data = data_json["data"]["diff"]
        data.extend(_data)
        page_count =page_count - 1

    temp_df = pd.DataFrame(data)
    temp_df.columns = [
        "最新价",
        "涨跌幅",
        "涨跌额",
        "成交量",
        "成交额",
        "振幅",
        "换手率",
        "市盈率动",
        "量比",
        "5分钟涨跌",
        "代码",
        "名称",
        "最高",
        "最低",
        "今开",
        "昨收",
        "总市值",
        "流通市值",
        "涨速",
        "市净率",
        "60日涨跌幅",
        "年初至今涨跌幅",
        "上市时间",
        "加权净资产收益率",
        "总股本",
        "已流通股份",
        "营业收入",
        "营业收入同比增长",
        "归属净利润",
        "归属净利润同比增长",
        "每股未分配利润",
        "毛利率",
        "资产负债率",
        "每股公积金",
        "所处行业",
        "每股收益",
        "每股净资产",
        "市盈率静",
        "市盈率TTM",
        "报告期"
    ]
    temp_df = temp_df[
        [
            "代码",
            "名称",
            "最新价",
            "涨跌幅",
            "涨跌额",
            "成交量",
            "成交额",
            "振幅",
            "换手率",
            "量比",
            "今开",
            "最高",
            "最低",
            "昨收",
            "涨速",
            "5分钟涨跌",
            "60日涨跌幅",
            "年初至今涨跌幅",
            "市盈率动",
            "市盈率TTM",
            "市盈率静",
            "市净率",
            "每股收益",
            "每股净资产",
            "每股公积金",
            "每股未分配利润",
            "加权净资产收益率",
            "毛利率",
            "资产负债率",
            "营业收入",
            "营业收入同比增长",
            "归属净利润",
            "归属净利润同比增长",
            "报告期",
            "总股本",
            "已流通股份",
            "总市值",
            "流通市值",
            "所处行业",
            "上市时间"
        ]
    ]
    temp_df["最新价"] = pd.to_numeric(temp_df["最新价"], errors="coerce")
    temp_df["涨跌幅"] = pd.to_numeric(temp_df["涨跌幅"], errors="coerce")
    temp_df["涨跌额"] = pd.to_numeric(temp_df["涨跌额"], errors="coerce")
    temp_df["成交量"] = pd.to_numeric(temp_df["成交量"], errors="coerce")
    temp_df["成交额"] = pd.to_numeric(temp_df["成交额"], errors="coerce")
    temp_df["振幅"] = pd.to_numeric(temp_df["振幅"], errors="coerce")
    temp_df["量比"] = pd.to_numeric(temp_df["量比"], errors="coerce")
    temp_df["换手率"] = pd.to_numeric(temp_df["换手率"], errors="coerce")
    temp_df["最高"] = pd.to_numeric(temp_df["最高"], errors="coerce")
    temp_df["最低"] = pd.to_numeric(temp_df["最低"], errors="coerce")
    temp_df["今开"] = pd.to_numeric(temp_df["今开"], errors="coerce")
    temp_df["昨收"] = pd.to_numeric(temp_df["昨收"], errors="coerce")
    temp_df["涨速"] = pd.to_numeric(temp_df["涨速"], errors="coerce")
    temp_df["5分钟涨跌"] = pd.to_numeric(temp_df["5分钟涨跌"], errors="coerce")
    temp_df["60日涨跌幅"] = pd.to_numeric(temp_df["60日涨跌幅"], errors="coerce")
    temp_df["年初至今涨跌幅"] = pd.to_numeric(temp_df["年初至今涨跌幅"], errors="coerce")
    temp_df["市盈率动"] = pd.to_numeric(temp_df["市盈率动"], errors="coerce")
    temp_df["市盈率TTM"] = pd.to_numeric(temp_df["市盈率TTM"], errors="coerce")
    temp_df["市盈率静"] = pd.to_numeric(temp_df["市盈率静"], errors="coerce")
    temp_df["市净率"] = pd.to_numeric(temp_df["市净率"], errors="coerce")
    temp_df["每股收益"] = pd.to_numeric(temp_df["每股收益"], errors="coerce")
    temp_df["每股净资产"] = pd.to_numeric(temp_df["每股净资产"], errors="coerce")
    temp_df["每股公积金"] = pd.to_numeric(temp_df["每股公积金"], errors="coerce")
    temp_df["每股未分配利润"] = pd.to_numeric(temp_df["每股未分配利润"], errors="coerce")
    temp_df["加权净资产收益率"] = pd.to_numeric(temp_df["加权净资产收益率"], errors="coerce")
    temp_df["毛利率"] = pd.to_numeric(temp_df["毛利率"], errors="coerce")
    temp_df["资产负债率"] = pd.to_numeric(temp_df["资产负债率"], errors="coerce")
    temp_df["营业收入"] = pd.to_numeric(temp_df["营业收入"], errors="coerce")
    temp_df["营业收入同比增长"] = pd.to_numeric(temp_df["营业收入同比增长"], errors="coerce")
    temp_df["归属净利润"] = pd.to_numeric(temp_df["归属净利润"], errors="coerce")
    temp_df["归属净利润同比增长"] = pd.to_numeric(temp_df["归属净利润同比增长"], errors="coerce")
    temp_df["报告期"] = pd.to_datetime(temp_df["报告期"], format='%Y%m%d', errors="coerce")
    temp_df["总股本"] = pd.to_numeric(temp_df["总股本"], errors="coerce")
    temp_df["已流通股份"] = pd.to_numeric(temp_df["已流通股份"], errors="coerce")
    temp_df["总市值"] = pd.to_numeric(temp_df["总市值"], errors="coerce")
    temp_df["流通市值"] = pd.to_numeric(temp_df["流通市值"], errors="coerce")
    temp_df["上市时间"] = pd.to_datetime(temp_df["上市时间"], format='%Y%m%d', errors="coerce")

    return temp_df


@lru_cache()
def code_id_map_em() -> dict:
    """
    东方财富-股票和市场代码
    http://quote.eastmoney.com/center/gridlist.html#hs_a_board
    :return: 股票和市场代码
    :rtype: dict
    """
    url = "http://80.push2.eastmoney.com/api/qt/clist/get"
<<<<<<< HEAD
    headers = {
        "User-Agent": "Mozilla/5.0 (Windows NT 10.0; Win64; x64) AppleWebKit/537.36 (KHTML, like Gecko) Chrome/58.0.3029.110 Safari/537.36",
        "Referer": "http://quote.eastmoney.com/center/gridlist.html#hs_a_board"
    }
=======
    page_size = 50
    page_current = 1
>>>>>>> 1ee8e9a2
    params = {
        "pn": page_current,
        "pz": page_size,
        "po": "1",
        "np": "1",
        "ut": "bd1d9ddb04089700cf9c27f6f7426282",
        "fltt": "2",
        "invt": "2",
        "fid": "f12",
        "fs": "m:1 t:2,m:1 t:23",
        "fields": "f12",
        "_": "1623833739532",
    }
    r = requests.get(url, headers=headers,params=params)
    data_json = r.json()
    data = data_json["data"]["diff"]
    if not data:
        return dict()

    data_count = data_json["data"]["total"]
    page_count = math.ceil(data_count/page_size)
    while page_count > 1:
        page_current = page_current + 1
        params["pn"] = page_current
        r = requests.get(url, params=params)
        data_json = r.json()
        _data = data_json["data"]["diff"]
        data.extend(_data)
        page_count =page_count - 1

    temp_df = pd.DataFrame(data)
    temp_df["market_id"] = 1
    temp_df.columns = ["sh_code", "sh_id"]
    code_id_dict = dict(zip(temp_df["sh_code"], temp_df["sh_id"]))
    page_current = 1
    params = {
        "pn": page_current,
        "pz": page_size,
        "po": "1",
        "np": "1",
        "ut": "bd1d9ddb04089700cf9c27f6f7426282",
        "fltt": "2",
        "invt": "2",
        "fid": "f12",
        "fs": "m:0 t:6,m:0 t:80",
        "fields": "f12",
        "_": "1623833739532",
    }
    r = requests.get(url, params=params)
    data_json = r.json()
    data = data_json["data"]["diff"]
    if not data:
        return dict()

    data_count = data_json["data"]["total"]
    page_count = math.ceil(data_count/page_size)
    while page_count > 1:
        page_current = page_current + 1
        params["pn"] = page_current
        r = requests.get(url, params=params)
        data_json = r.json()
        _data = data_json["data"]["diff"]
        data.extend(_data)
        page_count =page_count - 1

    temp_df_sz = pd.DataFrame(data)
    temp_df_sz["sz_id"] = 0
    code_id_dict.update(dict(zip(temp_df_sz["f12"], temp_df_sz["sz_id"])))
    page_current = 1
    params = {
        "pn": page_current,
        "pz": page_size,
        "po": "1",
        "np": "1",
        "ut": "bd1d9ddb04089700cf9c27f6f7426282",
        "fltt": "2",
        "invt": "2",
        "fid": "f12",
        "fs": "m:0 t:81 s:2048",
        "fields": "f12",
        "_": "1623833739532",
    }
    r = requests.get(url, params=params)
    data_json = r.json()
    data = data_json["data"]["diff"]
    if not data:
        return dict()

    data_count = data_json["data"]["total"]
    page_count = math.ceil(data_count/page_size)
    while page_count > 1:
        page_current = page_current + 1
        params["pn"] = page_current
        r = requests.get(url, params=params)
        data_json = r.json()
        _data = data_json["data"]["diff"]
        data.extend(_data)
        page_count =page_count - 1

    temp_df_sz = pd.DataFrame(data)
    temp_df_sz["bj_id"] = 0
    code_id_dict.update(dict(zip(temp_df_sz["f12"], temp_df_sz["bj_id"])))
    return code_id_dict


def stock_zh_a_hist(
    symbol: str = "000001",
    period: str = "daily",
    start_date: str = "19700101",
    end_date: str = "20500101",
    adjust: str = "",
) -> pd.DataFrame:
    """
    东方财富网-行情首页-沪深京 A 股-每日行情
    https://quote.eastmoney.com/concept/sh603777.html?from=classic
    :param symbol: 股票代码
    :type symbol: str
    :param period: choice of {'daily', 'weekly', 'monthly'}
    :type period: str
    :param start_date: 开始日期
    :type start_date: str
    :param end_date: 结束日期
    :type end_date: str
    :param adjust: choice of {"qfq": "前复权", "hfq": "后复权", "": "不复权"}
    :type adjust: str
    :return: 每日行情
    :rtype: pandas.DataFrame
    """
    code_id_dict = code_id_map_em()
    if symbol not in code_id_dict:
        print(f"股票代码 {symbol} 不在 code_id_dict 中")
        return pd.DataFrame()

    adjust_dict = {"qfq": "1", "hfq": "2", "": "0"}
    period_dict = {"daily": "101", "weekly": "102", "monthly": "103"}
    url = "http://push2his.eastmoney.com/api/qt/stock/kline/get"
    params = {
        "fields1": "f1,f2,f3,f4,f5,f6",
        "fields2": "f51,f52,f53,f54,f55,f56,f57,f58,f59,f60,f61,f116",
        "ut": "7eea3edcaed734bea9cbfc24409ed989",
        "klt": period_dict[period],
        "fqt": adjust_dict[adjust],
        "secid": f"{code_id_dict[symbol]}.{symbol}",
        "beg": start_date,
        "end": end_date,
        "_": "1623766962675",
    }
    r = requests.get(url, params=params)
    data_json = r.json()
    if not (data_json["data"] and data_json["data"]["klines"]):
        return pd.DataFrame()
    temp_df = pd.DataFrame(
        [item.split(",") for item in data_json["data"]["klines"]]
    )
    temp_df.columns = [
        "日期",
        "开盘",
        "收盘",
        "最高",
        "最低",
        "成交量",
        "成交额",
        "振幅",
        "涨跌幅",
        "涨跌额",
        "换手率",
    ]
    temp_df.index = pd.to_datetime(temp_df["日期"])
    temp_df.reset_index(inplace=True, drop=True)

    temp_df["开盘"] = pd.to_numeric(temp_df["开盘"])
    temp_df["收盘"] = pd.to_numeric(temp_df["收盘"])
    temp_df["最高"] = pd.to_numeric(temp_df["最高"])
    temp_df["最低"] = pd.to_numeric(temp_df["最低"])
    temp_df["成交量"] = pd.to_numeric(temp_df["成交量"])
    temp_df["成交额"] = pd.to_numeric(temp_df["成交额"])
    temp_df["振幅"] = pd.to_numeric(temp_df["振幅"])
    temp_df["涨跌幅"] = pd.to_numeric(temp_df["涨跌幅"])
    temp_df["涨跌额"] = pd.to_numeric(temp_df["涨跌额"])
    temp_df["换手率"] = pd.to_numeric(temp_df["换手率"])

    return temp_df


def stock_zh_a_hist_min_em(
    symbol: str = "000001",
    start_date: str = "1979-09-01 09:32:00",
    end_date: str = "2222-01-01 09:32:00",
    period: str = "5",
    adjust: str = "",
) -> pd.DataFrame:
    """
    东方财富网-行情首页-沪深京 A 股-每日分时行情
    https://quote.eastmoney.com/concept/sh603777.html?from=classic
    :param symbol: 股票代码
    :type symbol: str
    :param start_date: 开始日期
    :type start_date: str
    :param end_date: 结束日期
    :type end_date: str
    :param period: choice of {'1', '5', '15', '30', '60'}
    :type period: str
    :param adjust: choice of {'', 'qfq', 'hfq'}
    :type adjust: str
    :return: 每日分时行情
    :rtype: pandas.DataFrame
    """
    code_id_dict = code_id_map_em()
    adjust_map = {
        "": "0",
        "qfq": "1",
        "hfq": "2",
    }
    if period == "1":
        url = "https://push2his.eastmoney.com/api/qt/stock/trends2/get"
        params = {
            "fields1": "f1,f2,f3,f4,f5,f6,f7,f8,f9,f10,f11,f12,f13",
            "fields2": "f51,f52,f53,f54,f55,f56,f57,f58",
            "ut": "7eea3edcaed734bea9cbfc24409ed989",
            "ndays": "5",
            "iscr": "0",
            "secid": f"{code_id_dict[symbol]}.{symbol}",
            "_": "1623766962675",
        }
        r = requests.get(url, params=params)
        data_json = r.json()
        temp_df = pd.DataFrame(
            [item.split(",") for item in data_json["data"]["trends"]]
        )
        temp_df.columns = [
            "时间",
            "开盘",
            "收盘",
            "最高",
            "最低",
            "成交量",
            "成交额",
            "最新价",
        ]
        temp_df.index = pd.to_datetime(temp_df["时间"])
        temp_df = temp_df[start_date:end_date]
        temp_df.reset_index(drop=True, inplace=True)
        temp_df["开盘"] = pd.to_numeric(temp_df["开盘"])
        temp_df["收盘"] = pd.to_numeric(temp_df["收盘"])
        temp_df["最高"] = pd.to_numeric(temp_df["最高"])
        temp_df["最低"] = pd.to_numeric(temp_df["最低"])
        temp_df["成交量"] = pd.to_numeric(temp_df["成交量"])
        temp_df["成交额"] = pd.to_numeric(temp_df["成交额"])
        temp_df["最新价"] = pd.to_numeric(temp_df["最新价"])
        temp_df["时间"] = pd.to_datetime(temp_df["时间"]).astype(str)
        return temp_df
    else:
        url = "http://push2his.eastmoney.com/api/qt/stock/kline/get"
        params = {
            "fields1": "f1,f2,f3,f4,f5,f6",
            "fields2": "f51,f52,f53,f54,f55,f56,f57,f58,f59,f60,f61",
            "ut": "7eea3edcaed734bea9cbfc24409ed989",
            "klt": period,
            "fqt": adjust_map[adjust],
            "secid": f"{code_id_dict[symbol]}.{symbol}",
            "beg": "0",
            "end": "20500000",
            "_": "1630930917857",
        }
        r = requests.get(url, params=params)
        data_json = r.json()
        temp_df = pd.DataFrame(
            [item.split(",") for item in data_json["data"]["klines"]]
        )
        temp_df.columns = [
            "时间",
            "开盘",
            "收盘",
            "最高",
            "最低",
            "成交量",
            "成交额",
            "振幅",
            "涨跌幅",
            "涨跌额",
            "换手率",
        ]
        temp_df.index = pd.to_datetime(temp_df["时间"])
        temp_df = temp_df[start_date:end_date]
        temp_df.reset_index(drop=True, inplace=True)
        temp_df["开盘"] = pd.to_numeric(temp_df["开盘"])
        temp_df["收盘"] = pd.to_numeric(temp_df["收盘"])
        temp_df["最高"] = pd.to_numeric(temp_df["最高"])
        temp_df["最低"] = pd.to_numeric(temp_df["最低"])
        temp_df["成交量"] = pd.to_numeric(temp_df["成交量"])
        temp_df["成交额"] = pd.to_numeric(temp_df["成交额"])
        temp_df["振幅"] = pd.to_numeric(temp_df["振幅"])
        temp_df["涨跌幅"] = pd.to_numeric(temp_df["涨跌幅"])
        temp_df["涨跌额"] = pd.to_numeric(temp_df["涨跌额"])
        temp_df["换手率"] = pd.to_numeric(temp_df["换手率"])
        temp_df["时间"] = pd.to_datetime(temp_df["时间"]).astype(str)
        temp_df = temp_df[
            [
                "时间",
                "开盘",
                "收盘",
                "最高",
                "最低",
                "涨跌幅",
                "涨跌额",
                "成交量",
                "成交额",
                "振幅",
                "换手率",
            ]
        ]
        return temp_df


def stock_zh_a_hist_pre_min_em(
    symbol: str = "000001",
    start_time: str = "09:00:00",
    end_time: str = "15:50:00",
) -> pd.DataFrame:
    """
    东方财富网-行情首页-沪深京 A 股-每日分时行情包含盘前数据
    http://quote.eastmoney.com/concept/sh603777.html?from=classic
    :param symbol: 股票代码
    :type symbol: str
    :param start_time: 开始时间
    :type start_time: str
    :param end_time: 结束时间
    :type end_time: str
    :return: 每日分时行情包含盘前数据
    :rtype: pandas.DataFrame
    """
    code_id_dict = code_id_map_em()
    url = "https://push2.eastmoney.com/api/qt/stock/trends2/get"
    params = {
        "fields1": "f1,f2,f3,f4,f5,f6,f7,f8,f9,f10,f11,f12,f13",
        "fields2": "f51,f52,f53,f54,f55,f56,f57,f58",
        "ut": "fa5fd1943c7b386f172d6893dbfba10b",
        "ndays": "1",
        "iscr": "1",
        "iscca": "0",
        "secid": f"{code_id_dict[symbol]}.{symbol}",
        "_": "1623766962675",
    }
    r = requests.get(url, params=params)
    data_json = r.json()
    temp_df = pd.DataFrame(
        [item.split(",") for item in data_json["data"]["trends"]]
    )
    temp_df.columns = [
        "时间",
        "开盘",
        "收盘",
        "最高",
        "最低",
        "成交量",
        "成交额",
        "最新价",
    ]
    temp_df.index = pd.to_datetime(temp_df["时间"])
    date_format = temp_df.index[0].date().isoformat()
    temp_df = temp_df[
        date_format + " " + start_time : date_format + " " + end_time
    ]
    temp_df.reset_index(drop=True, inplace=True)
    temp_df["开盘"] = pd.to_numeric(temp_df["开盘"])
    temp_df["收盘"] = pd.to_numeric(temp_df["收盘"])
    temp_df["最高"] = pd.to_numeric(temp_df["最高"])
    temp_df["最低"] = pd.to_numeric(temp_df["最低"])
    temp_df["成交量"] = pd.to_numeric(temp_df["成交量"])
    temp_df["成交额"] = pd.to_numeric(temp_df["成交额"])
    temp_df["最新价"] = pd.to_numeric(temp_df["最新价"])
    temp_df["时间"] = pd.to_datetime(temp_df["时间"]).astype(str)
    return temp_df


if __name__ == "__main__":
    stock_zh_a_spot_em_df = stock_zh_a_spot_em()
    print(stock_zh_a_spot_em_df)

    code_id_map_em_df = code_id_map_em()
    print(code_id_map_em_df)

    stock_zh_a_hist_df = stock_zh_a_hist(
        symbol="430090",
        period="daily",
        start_date="20220516",
        end_date="20220722",
        adjust="hfq",
    )
    print(stock_zh_a_hist_df)

    stock_zh_a_hist_min_em_df = stock_zh_a_hist_min_em(symbol="833454", period="1")
    print(stock_zh_a_hist_min_em_df)

    stock_zh_a_hist_pre_min_em_df = stock_zh_a_hist_pre_min_em(symbol="833454")
    print(stock_zh_a_hist_pre_min_em_df)

    stock_zh_a_spot_em_df = stock_zh_a_spot_em()
    print(stock_zh_a_spot_em_df)

    stock_zh_a_hist_min_em_df = stock_zh_a_hist_min_em(
        symbol="000001", period='1'
    )
    print(stock_zh_a_hist_min_em_df)

    stock_zh_a_hist_df = stock_zh_a_hist(
        symbol="833454",
        period="daily",
        start_date="20170301",
        end_date="20211115",
        adjust="hfq",
    )
    print(stock_zh_a_hist_df)
<|MERGE_RESOLUTION|>--- conflicted
+++ resolved
@@ -187,21 +187,14 @@
     :rtype: dict
     """
     url = "http://80.push2.eastmoney.com/api/qt/clist/get"
-<<<<<<< HEAD
-    headers = {
-        "User-Agent": "Mozilla/5.0 (Windows NT 10.0; Win64; x64) AppleWebKit/537.36 (KHTML, like Gecko) Chrome/58.0.3029.110 Safari/537.36",
-        "Referer": "http://quote.eastmoney.com/center/gridlist.html#hs_a_board"
-    }
-=======
     page_size = 50
     page_current = 1
->>>>>>> 1ee8e9a2
     params = {
         "pn": page_current,
         "pz": page_size,
         "po": "1",
         "np": "1",
-        "ut": "bd1d9ddb04089700cf9c27f6f7426282",
+        "ut": "bd1d9ddb04089700cf9c27f6f7426281",
         "fltt": "2",
         "invt": "2",
         "fid": "f12",
@@ -209,7 +202,7 @@
         "fields": "f12",
         "_": "1623833739532",
     }
-    r = requests.get(url, headers=headers,params=params)
+    r = requests.get(url, params=params)
     data_json = r.json()
     data = data_json["data"]["diff"]
     if not data:
@@ -236,7 +229,7 @@
         "pz": page_size,
         "po": "1",
         "np": "1",
-        "ut": "bd1d9ddb04089700cf9c27f6f7426282",
+        "ut": "bd1d9ddb04089700cf9c27f6f7426281",
         "fltt": "2",
         "invt": "2",
         "fid": "f12",
@@ -270,7 +263,7 @@
         "pz": page_size,
         "po": "1",
         "np": "1",
-        "ut": "bd1d9ddb04089700cf9c27f6f7426282",
+        "ut": "bd1d9ddb04089700cf9c27f6f7426281",
         "fltt": "2",
         "invt": "2",
         "fid": "f12",
@@ -325,10 +318,6 @@
     :rtype: pandas.DataFrame
     """
     code_id_dict = code_id_map_em()
-    if symbol not in code_id_dict:
-        print(f"股票代码 {symbol} 不在 code_id_dict 中")
-        return pd.DataFrame()
-
     adjust_dict = {"qfq": "1", "hfq": "2", "": "0"}
     period_dict = {"daily": "101", "weekly": "102", "monthly": "103"}
     url = "http://push2his.eastmoney.com/api/qt/stock/kline/get"
